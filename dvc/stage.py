import os
import yaml
import posixpath
import subprocess
from schema import Schema, SchemaError, Optional, Or, And

import dvc.dependency as dependency
import dvc.output as output
from dvc.exceptions import DvcException
from dvc.logger import logger
from dvc.utils import dict_md5, fix_env


class StageCmdFailedError(DvcException):
    def __init__(self, stage):
        msg = u'Stage \'{}\' cmd {} failed'.format(stage.relpath, stage.cmd)
        super(StageCmdFailedError, self).__init__(msg)


class StageFileFormatError(DvcException):
    def __init__(self, fname, e):
        msg = "Stage file '{}' format error: {}".format(fname, str(e))
        super(StageFileFormatError, self).__init__(msg)


class StageFileDoesNotExistError(DvcException):
    def __init__(self, fname):
        msg = "'{}' does not exist.".format(fname)
        super(StageFileDoesNotExistError, self).__init__(msg)


class StageFileAlreadyExistsError(DvcException):
    def __init__(self, relpath):
        msg = "Stage '{}' already exists".format(relpath)
        super(StageFileAlreadyExistsError, self).__init__(msg)


class StageFileIsNotDvcFileError(DvcException):
    def __init__(self, fname):
        msg = "'{}' is not a dvc file".format(fname)
        super(StageFileIsNotDvcFileError, self).__init__(msg)


class StageFileBadNameError(DvcException):
    def __init__(self, msg):
        super(StageFileBadNameError, self).__init__(msg)


class StageBadCwdError(DvcException):
    def __init__(self, cwd):
        msg = "Stage cwd '{}' is outside of the current dvc project"
        super(StageBadCwdError, self).__init__(msg.format(cwd))


class MissingDep(DvcException):
    def __init__(self, deps):
        assert len(deps) > 0

        if len(deps) > 1:
            dep = 'dependencies'
        else:
            dep = 'dependency'

        msg = u'missing {}: {}'.format(dep, ', '.join(map(str, deps)))
        super(MissingDep, self).__init__(msg)


class MissingDataSource(DvcException):
    def __init__(self, missing_files):
        assert len(missing_files) > 0

        source = 'source'
        if len(missing_files) > 1:
            source += 's'

        msg = u'missing data {}: {}'.format(source, ', '.join(missing_files))
        super(MissingDataSource, self).__init__(msg)


class Stage(object):
    STAGE_FILE = 'Dvcfile'
    STAGE_FILE_SUFFIX = '.dvc'

    PARAM_MD5 = 'md5'
    PARAM_CMD = 'cmd'
    PARAM_DEPS = 'deps'
    PARAM_OUTS = 'outs'
    PARAM_LOCKED = 'locked'

    SCHEMA = {
        Optional(PARAM_MD5): Or(str, None),
        Optional(PARAM_CMD): Or(str, None),
        Optional(PARAM_DEPS): Or(And(list, Schema([dependency.SCHEMA])), None),
        Optional(PARAM_OUTS): Or(And(list, Schema([output.SCHEMA])), None),
        Optional(PARAM_LOCKED): bool,
    }

    def __init__(self,
                 project,
                 path=None,
                 cmd=None,
                 cwd=os.curdir,
                 deps=[],
                 outs=[],
                 md5=None,
                 locked=False):
        self.project = project
        self.path = path
        self.cmd = cmd
        self.cwd = cwd
        self.outs = outs
        self.deps = deps
        self.md5 = md5
        self.locked = locked

    def __repr__(self):
        return "Stage: '{path}'".format(
            path=self.relpath if self.path else 'No path'
        )

    @property
    def relpath(self):
        return os.path.relpath(self.path)

    @property
    def is_data_source(self):
        """
        Whether the stage file was created with `dvc add`.
        """
        return self.cmd is None

    @staticmethod
    def is_stage_filename(path):
        if not path.endswith(Stage.STAGE_FILE_SUFFIX) \
           and os.path.basename(path) != Stage.STAGE_FILE:
            return False

        return True

    @staticmethod
    def is_stage_file(path):
        if not os.path.isfile(path):
            return False

        return Stage.is_stage_filename(path)

    def changed_md5(self):
        md5 = self._get_md5()
        assert md5 is not None

        if self.md5 == md5:
            return False

        return True

    @property
    def is_callback(self):
        """
        A callback stage is always considered as changed,
        so it runs on every `dvc repro` call.
        """
        return not self.is_data_source and len(self.deps) == 0

    @property
    def is_import(self):
        """
        Whether the stage file was created with `dvc import`.
        """
        return (not self.cmd
                and len(self.deps) == 1
                and len(self.outs) == 1)

    def _changed_deps(self, log):
        if self.locked:
            return False

        if self.is_callback:
            msg = "Dvc file '{}' is a 'callback' stage (has a command and " \
                  "no dependencies) and thus always considered as changed."
            self.project.logger.warn(msg.format(self.relpath))
            return True

        for dep in self.deps:
            if not dep.changed():
                continue
            log("Dependency '{}' of '{}' changed.".format(dep, self.relpath))
            return True

        return False

    def _changed_outs(self, log):
        for out in self.outs:
            if not out.changed():
                continue
            log("Output '{}' of '{}' changed.".format(out, self.relpath))
            return True

        return False

    def _changed_md5(self, log):
        if self.changed_md5():
            log("Dvc file '{}' changed.".format(self.relpath))
            return True
        return False

    def changed(self, print_info=False):
        if print_info:
            log = self.project.logger.info
        else:
            log = self.project.logger.debug

        ret = any([self._changed_deps(log),
                   self._changed_outs(log),
                   self._changed_md5(log)])

        if ret:
            msg = "Stage '{}' changed.".format(self.relpath)
            color = 'yellow'
        else:
            msg = "Stage '{}' didn't change.".format(self.relpath)
            color = 'green'

        log(logger.colorize(msg, color))

        return ret

    def remove_outs(self, ignore_remove=False):
        """
        Used mainly for `dvc remove --outs`
        """
        for out in self.outs:
            out.remove(ignore_remove=ignore_remove)

    def unprotect_outs(self):
        for out in self.outs:
            if out.path_info['scheme'] != 'local' or not out.exists:
                continue
            self.project.unprotect(out.path)

    def remove(self):
        self.remove_outs(ignore_remove=True)
        os.unlink(self.path)

    def reproduce(self, force=False, dry=False, interactive=False):
        if not self.changed(print_info=True) and not force:
            return None

        if (self.cmd or self.is_import) and not self.locked and not dry:
            # Removing outputs only if we actually have command to reproduce
            self.remove_outs(ignore_remove=False)

        msg = "Going to reproduce '{}'. Are you sure you want to continue?"
        msg = msg.format(self.relpath)
        if interactive \
           and not self.project.prompt.prompt(msg):
            raise DvcException('Reproduction aborted by the user')

        self.project.logger.info(u'Reproducing \'{}\''.format(self.relpath))

        self.run(dry=dry)

        msg = u'\'{}\' was reproduced'.format(self.relpath)
        self.project.logger.debug(msg)

        return self

    @staticmethod
    def validate(d, fname=None):
        try:
            Schema(Stage.SCHEMA).validate(d)
        except SchemaError as exc:
            raise StageFileFormatError(fname, exc)

    @staticmethod
    def _loadd(project, d, path):
        Stage.validate(d, fname=os.path.relpath(path))
        path = os.path.abspath(path)
        cwd = os.path.dirname(path)
        cmd = d.get(Stage.PARAM_CMD, None)
        md5 = d.get(Stage.PARAM_MD5, None)
        locked = d.get(Stage.PARAM_LOCKED, False)

        stage = Stage(project=project,
                      path=path,
                      cmd=cmd,
                      cwd=cwd,
                      md5=md5,
                      locked=locked)

        stage.deps = dependency.loadd_from(stage, d.get(Stage.PARAM_DEPS, []))
        stage.outs = output.loadd_from(stage, d.get(Stage.PARAM_OUTS, []))

        return stage

    @classmethod
    def _stage_fname_cwd(cls, fname, cwd, outs, add):
        if fname and cwd:
            return (fname, cwd)

        if not outs:
            return (cls.STAGE_FILE, cwd if cwd else os.getcwd())

        out = outs[0]
        if out.path_info['scheme'] == 'local':
            path = os.path
        else:
            path = posixpath

        if not fname:
            fname = path.basename(out.path) + cls.STAGE_FILE_SUFFIX

        if not cwd or (add and out.is_local):
            cwd = path.dirname(out.path)

        return (fname, cwd)

    @staticmethod
    def _check_inside_project(project, cwd):
        assert project is not None
        proj_dir = os.path.realpath(project.root_dir)
        if not os.path.realpath(cwd).startswith(proj_dir):
            raise StageBadCwdError(cwd)

    @property
    def is_cached(self):
        """
        Checks if this stage has been already ran and stored
        """
        from dvc.remote.local import RemoteLOCAL
        from dvc.remote.s3 import RemoteS3

        old = Stage.load(self.project, self.path)
        if old._changed_outs(log=self.project.logger.debug):
            return False

        # NOTE: need to save checksums for deps in order to compare them
        # with what is written in the old stage.
        for dep in self.deps:
            dep.save()

        old_d = old.dumpd()
        new_d = self.dumpd()

        # NOTE: need to remove checksums from old dict in order to compare
        # it to the new one, since the new one doesn't have checksums yet.
        old_d.pop(self.PARAM_MD5, None)
        new_d.pop(self.PARAM_MD5, None)
        outs = old_d.get(self.PARAM_OUTS, [])
        for out in outs:
            out.pop(RemoteLOCAL.PARAM_MD5, None)
            out.pop(RemoteS3.PARAM_ETAG, None)

        return old_d == new_d

    @staticmethod
    def create(project=None,
               cmd=None,
               deps=[],
               outs=[],
               outs_no_cache=[],
               metrics_no_cache=[],
               fname=None,
               cwd=os.curdir,
               locked=False,
               add=False,
               overwrite=True,
               ignore_build_cache=False,
               remove_outs=False):

        stage = Stage(project=project,
                      cwd=cwd,
                      cmd=cmd,
                      locked=locked)

        stage.outs = output.loads_from(stage, outs, use_cache=True)
        stage.outs += output.loads_from(stage, outs_no_cache, use_cache=False)
        stage.outs += output.loads_from(stage, metrics_no_cache,
                                        use_cache=False, metric=True)
        stage.deps = dependency.loads_from(stage, deps)

        stage._check_circular_dependency()
        stage._check_duplicated_arguments()

        if fname is not None and os.path.basename(fname) != fname:
            msg = "Stage file name '{}' should not contain subdirectories. " \
                  "Use '-c|--cwd' to change location of the stage file."
            raise StageFileBadNameError(msg.format(fname))

        fname, cwd = Stage._stage_fname_cwd(fname, cwd, stage.outs, add=add)

        Stage._check_inside_project(project, cwd)

        cwd = os.path.abspath(cwd)
        path = os.path.join(cwd, fname)

        stage.cwd = cwd
        stage.path = path

        # NOTE: remove outs before we check build cache
        if remove_outs:
            stage.remove_outs(ignore_remove=False)
            project.logger.warn("Build cache is ignored when using "
                                "--remove-outs.")
            ignore_build_cache = True
        else:
            stage.unprotect_outs()

        if os.path.exists(path):
<<<<<<< HEAD
            if not ignore_build_cache and stage.is_cached:
                Logger.info('Stage is cached, skipping.')
=======
            if not ignore_build_cache and stage.is_cached():
                logger.info('Stage is cached, skipping.')
>>>>>>> b408ee14
                return None

            msg = "'{}' already exists. Do you wish to run the command and " \
                  "overwrite it?".format(stage.relpath)
            if not overwrite and not project.prompt.prompt(msg, False):
                raise StageFileAlreadyExistsError(stage.relpath)

        return stage

    @staticmethod
    def _check_dvc_filename(fname):
        if not Stage.is_stage_filename(fname):
            msg = "Bad stage filename '{}'. Stage files should be named " \
                  "'Dvcfile' or have a '.dvc' suffix(e.g. '{}.dvc')."
            raise StageFileBadNameError(msg.format(os.path.relpath(fname),
                                                   os.path.basename(fname)))

    @staticmethod
    def _check_dvc_file(fname):
        sname = fname + Stage.STAGE_FILE_SUFFIX
        if Stage.is_stage_file(sname):
            logger.info("Do you mean '{}'?".format(sname))

    @staticmethod
    def load(project, fname):
        if not os.path.exists(fname):
            Stage._check_dvc_file(fname)
            raise StageFileDoesNotExistError(fname)

        Stage._check_dvc_filename(fname)

        if not Stage.is_stage_file(fname):
            Stage._check_dvc_file(fname)
            raise StageFileIsNotDvcFileError(fname)

        with open(fname, 'r') as fd:
            return Stage._loadd(project, yaml.safe_load(fd) or dict(), fname)

    def dumpd(self):
        ret = {}

        if self.cmd is not None:
            ret[Stage.PARAM_CMD] = self.cmd

        if len(self.deps):
            ret[Stage.PARAM_DEPS] = [d.dumpd() for d in self.deps]

        if len(self.outs):
            ret[Stage.PARAM_OUTS] = [o.dumpd() for o in self.outs]

        ret[Stage.PARAM_MD5] = self.md5

        if self.locked:
            ret[Stage.PARAM_LOCKED] = self.locked

        return ret

    def dump(self, fname=None):
        if not fname:
            fname = self.path

        self._check_dvc_filename(fname)

        msg = "Saving information to '{}'.".format(os.path.relpath(fname))
        logger.info(msg)

        with open(fname, 'w') as fd:
            yaml.safe_dump(self.dumpd(), fd, default_flow_style=False)

        self.project._files_to_git_add.append(os.path.relpath(fname))

    def _get_md5(self):
        from dvc.output.local import OutputLOCAL

        # NOTE: excluding parameters that don't affect the state of the
        # pipeline. Not excluding OutputLOCAL.PARAM_CACHE, because if
        # it has changed, we might not have that output in our cache.
        exclude = [self.PARAM_LOCKED,
                   OutputLOCAL.PARAM_METRIC]

        d = self.dumpd()

        # NOTE: removing md5 manually in order to not affect md5s in deps/outs
        if self.PARAM_MD5 in d.keys():
            del d[self.PARAM_MD5]

        return dict_md5(d, exclude)

    def save(self):
        for dep in self.deps:
            dep.save()

        for out in self.outs:
            out.save()

        self.md5 = self._get_md5()

    def _check_missing_deps(self):
        missing = []
        for dep in self.deps:
            if not dep.exists:
                missing.append(dep)

        if len(missing) > 0:
            raise MissingDep(missing)

    def _check_if_fish(self, executable):  # pragma: no cover
        if executable is None \
           or os.path.basename(os.path.realpath(executable)) != 'fish':
            return

        msg = "DVC detected that you are using fish as your default " \
              "shell. Be aware that it might cause problems by overwriting " \
              "your current environment variables with values defined " \
              "in '.fishrc', which might affect your command. See " \
              "https://github.com/iterative/dvc/issues/1307. "
        self.project.logger.warn(msg)

    def _check_circular_dependency(self):
        from dvc.exceptions import CircularDependencyError

        circular_dependencies = (
            set(file.path for file in self.deps) &
            set(file.path for file in self.outs)
        )

        if circular_dependencies:
            raise CircularDependencyError(circular_dependencies.pop())

    def _check_duplicated_arguments(self):
        from dvc.exceptions import ArgumentDuplicationError
        from collections import Counter

        count = Counter(file.path for file in self.deps + self.outs)

        for file, occurrence in count.items():
            if occurrence > 1:
                raise ArgumentDuplicationError(file)

    def _run(self):
        self._check_missing_deps()
        executable = os.getenv('SHELL') if os.name != 'nt' else None
        self._check_if_fish(executable)

        p = subprocess.Popen(self.cmd,
                             cwd=self.cwd,
                             shell=True,
                             env=fix_env(os.environ),
                             executable=executable)
        p.communicate()

        if p.returncode != 0:
            raise StageCmdFailedError(self)

    def run(self, dry=False):
        if self.locked:
            msg = u'Verifying outputs in locked stage \'{}\''
            self.project.logger.info(msg.format(self.relpath))
            if not dry:
                self.check_missing_outputs()
        elif self.is_import:
            msg = u'Importing \'{}\' -> \'{}\''
            self.project.logger.info(msg.format(self.deps[0].path,
                                                self.outs[0].path))

            if not dry:
                self.deps[0].download(self.outs[0].path_info)
        elif self.is_data_source:
            msg = u'Verifying data sources in \'{}\''.format(self.relpath)
            self.project.logger.info(msg)
            if not dry:
                self.check_missing_outputs()
        else:
            msg = u'Running command:\n\t{}'.format(self.cmd)
            self.project.logger.info(msg)

            if not dry:
                self._run()

        if not dry:
            self.save()

    def check_missing_outputs(self):
        outs = [out for out in self.outs if not out.exists]
        paths = [out.path if out.path_info['scheme'] != 'local' else
                 out.rel_path for out in outs]
        if paths:
            raise MissingDataSource(paths)

    def checkout(self, force=False):
        for out in self.outs:
            out.checkout(force=force)

    def _status(self, entries, name):
        ret = {}

        for entry in entries:
            ret.update(entry.status())

        if ret:
            return {name: ret}

        return {}

    def status(self):
        ret = {}

        if not self.locked:
            ret.update(self._status(self.deps, 'deps'))

        ret.update(self._status(self.outs, 'outs'))

        if ret or self.changed_md5() or self.is_callback:
            return {self.relpath: ret}

        return {}<|MERGE_RESOLUTION|>--- conflicted
+++ resolved
@@ -406,13 +406,8 @@
             stage.unprotect_outs()
 
         if os.path.exists(path):
-<<<<<<< HEAD
             if not ignore_build_cache and stage.is_cached:
                 Logger.info('Stage is cached, skipping.')
-=======
-            if not ignore_build_cache and stage.is_cached():
-                logger.info('Stage is cached, skipping.')
->>>>>>> b408ee14
                 return None
 
             msg = "'{}' already exists. Do you wish to run the command and " \
