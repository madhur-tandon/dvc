import copy
import logging
import os
import shutil
import uuid
from unittest import SkipTest

import pytest
from mock import patch

from dvc.cache import NamedCache
from dvc.config import Config
from dvc.data_cloud import DataCloud
from dvc.main import main
from dvc.remote import RemoteAZURE
from dvc.remote import RemoteGDrive
from dvc.remote import RemoteGS
from dvc.remote import RemoteHDFS
from dvc.remote import RemoteHTTP
from dvc.remote import RemoteLOCAL
from dvc.remote import RemoteOSS
from dvc.remote import RemoteS3
from dvc.remote import RemoteSSH
from dvc.remote.base import STATUS_DELETED
from dvc.remote.base import STATUS_NEW
from dvc.remote.base import STATUS_OK
from dvc.utils import file_md5
from dvc.utils.stage import dump_stage_file
from dvc.utils.stage import load_stage_file
from tests.basic_env import TestDvc
from tests.utils import spy

from tests.remotes import (
    _should_test_aws,
    _should_test_gcp,
    _should_test_hdfs,
    _should_test_oss,
    _should_test_ssh,
<<<<<<< HEAD
    Azure,
=======
    GDrive,
>>>>>>> b6c77f76
    TEST_CONFIG,
    TEST_SECTION,
    TEST_GCP_CREDS_FILE,
    TEST_GDRIVE_CLIENT_ID,
    TEST_GDRIVE_CLIENT_SECRET,
    TEST_REMOTE,
    get_aws_url,
    get_gcp_url,
    get_hdfs_url,
    get_local_url,
    get_oss_url,
    get_ssh_url,
    get_ssh_url_mocked,
)


class TestDataCloud(TestDvc):
    def _test_cloud(self, config, cl):
        self.dvc.config.config = config
        cloud = DataCloud(self.dvc)
        self.assertIsInstance(cloud.get_remote(), cl)

    def test(self):
        config = copy.deepcopy(TEST_CONFIG)

        clist = [
            ("s3://mybucket/", RemoteS3),
            ("gs://mybucket/", RemoteGS),
            ("ssh://user@localhost:/", RemoteSSH),
            ("http://localhost:8000/", RemoteHTTP),
            ("azure://ContainerName=mybucket;conn_string;", RemoteAZURE),
            ("oss://mybucket/", RemoteOSS),
            (TestDvc.mkdtemp(), RemoteLOCAL),
        ]

        for scheme, cl in clist:
            remote_url = scheme + str(uuid.uuid4())
            config[TEST_SECTION][Config.SECTION_REMOTE_URL] = remote_url
            self._test_cloud(config, cl)


class TestDataCloudBase(TestDvc):
    def _get_cloud_class(self):
        return None

    def _should_test(self):
        return False

    def _get_url(self):
        return ""

    def _get_keyfile(self):
        return None

    def _ensure_should_run(self):
        if not self._should_test():
            raise SkipTest(
                "Test {} is disabled".format(self.__class__.__name__)
            )

    def _setup_cloud(self):
        self._ensure_should_run()

        repo = self._get_url()
        keyfile = self._get_keyfile()

        config = copy.deepcopy(TEST_CONFIG)
        config[TEST_SECTION][Config.SECTION_REMOTE_URL] = repo
        config[TEST_SECTION][Config.SECTION_REMOTE_KEY_FILE] = keyfile
        self.dvc.config.config = config
        self.cloud = DataCloud(self.dvc)

        self.assertIsInstance(self.cloud.get_remote(), self._get_cloud_class())

    def _test_cloud(self):
        self._setup_cloud()

        stages = self.dvc.add(self.FOO)
        self.assertEqual(len(stages), 1)
        stage = stages[0]
        self.assertTrue(stage is not None)
        out = stage.outs[0]
        cache = out.cache_path
        md5 = out.checksum
        info = out.get_used_cache()

        stages = self.dvc.add(self.DATA_DIR)
        self.assertEqual(len(stages), 1)
        stage_dir = stages[0]
        self.assertTrue(stage_dir is not None)
        out_dir = stage_dir.outs[0]
        cache_dir = out_dir.cache_path
        name_dir = str(out_dir)
        md5_dir = out_dir.checksum
        info_dir = NamedCache.make(out_dir.scheme, md5_dir, name_dir)

        with self.cloud.repo.state:
            # Check status
            status = self.cloud.status(info, show_checksums=True)
            expected = {md5: {"name": md5, "status": STATUS_NEW}}
            self.assertEqual(status, expected)

            status_dir = self.cloud.status(info_dir, show_checksums=True)
            expected = {md5_dir: {"name": md5_dir, "status": STATUS_NEW}}
            self.assertEqual(status_dir, expected)

            # Push and check status
            self.cloud.push(info)
            self.assertTrue(os.path.exists(cache))
            self.assertTrue(os.path.isfile(cache))

            self.cloud.push(info_dir)
            self.assertTrue(os.path.isfile(cache_dir))

            status = self.cloud.status(info, show_checksums=True)
            expected = {md5: {"name": md5, "status": STATUS_OK}}
            self.assertEqual(status, expected)

            status_dir = self.cloud.status(info_dir, show_checksums=True)
            expected = {md5_dir: {"name": md5_dir, "status": STATUS_OK}}
            self.assertEqual(status_dir, expected)

            # Remove and check status
            shutil.rmtree(self.dvc.cache.local.cache_dir)

            status = self.cloud.status(info, show_checksums=True)
            expected = {md5: {"name": md5, "status": STATUS_DELETED}}
            self.assertEqual(status, expected)

            status_dir = self.cloud.status(info_dir, show_checksums=True)
            expected = {md5_dir: {"name": md5_dir, "status": STATUS_DELETED}}
            self.assertEqual(status_dir, expected)

            # Pull and check status
            self.cloud.pull(info)
            self.assertTrue(os.path.exists(cache))
            self.assertTrue(os.path.isfile(cache))
            with open(cache, "r") as fd:
                self.assertEqual(fd.read(), self.FOO_CONTENTS)

            self.cloud.pull(info_dir)
            self.assertTrue(os.path.isfile(cache_dir))

            status = self.cloud.status(info, show_checksums=True)
            expected = {md5: {"name": md5, "status": STATUS_OK}}
            self.assertEqual(status, expected)

            status_dir = self.cloud.status(info_dir, show_checksums=True)
            expected = {md5_dir: {"name": md5_dir, "status": STATUS_OK}}
            self.assertTrue(status_dir, expected)

    def test(self):
        self._ensure_should_run()
        self._test_cloud()


class TestRemoteS3(TestDataCloudBase):
    def _should_test(self):
        return _should_test_aws()

    def _get_url(self):
        return get_aws_url()

    def _get_cloud_class(self):
        return RemoteS3


class TestRemoteGDrive(TestDataCloudBase):
    def _should_test(self):
        return GDrive.should_test()

    def _setup_cloud(self):
        self._ensure_should_run()

        repo = self._get_url()

        config = copy.deepcopy(TEST_CONFIG)
        config[TEST_SECTION][Config.SECTION_REMOTE_URL] = repo
        config[TEST_SECTION][
            Config.SECTION_GDRIVE_CLIENT_ID
        ] = TEST_GDRIVE_CLIENT_ID
        config[TEST_SECTION][
            Config.SECTION_GDRIVE_CLIENT_SECRET
        ] = TEST_GDRIVE_CLIENT_SECRET
        self.dvc.config.config = config
        self.cloud = DataCloud(self.dvc)

        self.assertIsInstance(self.cloud.get_remote(), self._get_cloud_class())

    def _get_url(self):
        return GDrive.get_url()

    def _get_cloud_class(self):
        return RemoteGDrive


class TestRemoteGS(TestDataCloudBase):
    def _should_test(self):
        return _should_test_gcp()

    def _setup_cloud(self):
        self._ensure_should_run()

        repo = self._get_url()

        config = copy.deepcopy(TEST_CONFIG)
        config[TEST_SECTION][Config.SECTION_REMOTE_URL] = repo
        config[TEST_SECTION][
            Config.SECTION_GCP_CREDENTIALPATH
        ] = TEST_GCP_CREDS_FILE
        self.dvc.config.config = config
        self.cloud = DataCloud(self.dvc)

        self.assertIsInstance(self.cloud.get_remote(), self._get_cloud_class())

    def _get_url(self):
        return get_gcp_url()

    def _get_cloud_class(self):
        return RemoteGS


class TestRemoteAZURE(TestDataCloudBase):
    def _should_test(self):
        return Azure.should_test()

    def _get_url(self):
        return Azure.get_url()

    def _get_cloud_class(self):
        return RemoteAZURE


class TestRemoteOSS(TestDataCloudBase):
    def _should_test(self):
        return _should_test_oss()

    def _get_url(self):
        return get_oss_url()

    def _get_cloud_class(self):
        return RemoteOSS


class TestRemoteLOCAL(TestDataCloudBase):
    def _should_test(self):
        return True

    def _get_url(self):
        self.dname = get_local_url()
        return self.dname

    def _get_cloud_class(self):
        return RemoteLOCAL

    def test(self):
        super().test()
        self.assertTrue(os.path.isdir(self.dname))


class TestRemoteSSH(TestDataCloudBase):
    def _should_test(self):
        return _should_test_ssh()

    def _get_url(self):
        return get_ssh_url()

    def _get_cloud_class(self):
        return RemoteSSH


@pytest.mark.usefixtures("ssh_server")
class TestRemoteSSHMocked(TestDataCloudBase):
    @pytest.fixture(autouse=True)
    def setup_method_fixture(self, request, ssh_server):
        self.ssh_server = ssh_server
        self.method_name = request.function.__name__

    def _setup_cloud(self):
        self._ensure_should_run()

        repo = self._get_url()
        keyfile = self._get_keyfile()

        config = copy.deepcopy(TEST_CONFIG)
        config[TEST_SECTION][Config.SECTION_REMOTE_URL] = repo
        config[TEST_SECTION][Config.SECTION_REMOTE_KEY_FILE] = keyfile
        config[TEST_SECTION][Config.SECTION_REMOTE_NO_TRAVERSE] = False
        self.dvc.config.config = config
        self.cloud = DataCloud(self.dvc)

        self.assertIsInstance(self.cloud.get_remote(), self._get_cloud_class())

    def _get_url(self):
        user = self.ssh_server.test_creds["username"]
        return get_ssh_url_mocked(user, self.ssh_server.port)

    def _get_keyfile(self):
        return self.ssh_server.test_creds["key_filename"]

    def _should_test(self):
        return True

    def _get_cloud_class(self):
        return RemoteSSH


class TestRemoteHDFS(TestDataCloudBase):
    def _should_test(self):
        return _should_test_hdfs()

    def _get_url(self):
        return get_hdfs_url()

    def _get_cloud_class(self):
        return RemoteHDFS


class TestDataCloudCLIBase(TestDvc):
    def main(self, args):
        ret = main(args)
        self.assertEqual(ret, 0)

    def _test_cloud(self, remote=None):
        args = ["-v", "-j", "2"]
        if remote:
            args += ["-r", remote]
        else:
            args += []

        stages = self.dvc.add(self.FOO)
        self.assertEqual(len(stages), 1)
        stage = stages[0]
        self.assertTrue(stage is not None)
        cache = stage.outs[0].cache_path

        stages = self.dvc.add(self.DATA_DIR)
        self.assertEqual(len(stages), 1)
        stage_dir = stages[0]
        self.assertTrue(stage_dir is not None)
        cache_dir = stage_dir.outs[0].cache_path

        # FIXME check status output

        self.main(["push"] + args)
        self.assertTrue(os.path.exists(cache))
        self.assertTrue(os.path.isfile(cache))
        self.assertTrue(os.path.isfile(cache_dir))

        shutil.rmtree(self.dvc.cache.local.cache_dir)

        self.main(["fetch"] + args)
        self.assertTrue(os.path.exists(cache))
        self.assertTrue(os.path.isfile(cache))
        self.assertTrue(os.path.isfile(cache_dir))

        self.main(["pull"] + args)
        self.assertTrue(os.path.exists(cache))
        self.assertTrue(os.path.isfile(cache))
        self.assertTrue(os.path.isfile(cache_dir))
        self.assertTrue(os.path.isfile(self.FOO))
        self.assertTrue(os.path.isdir(self.DATA_DIR))

        with open(cache, "r") as fd:
            self.assertEqual(fd.read(), self.FOO_CONTENTS)
        self.assertTrue(os.path.isfile(cache_dir))

        # NOTE: check if remote gc works correctly on directories
        self.main(["gc", "-c", "-f"] + args)
        shutil.move(
            self.dvc.cache.local.cache_dir,
            self.dvc.cache.local.cache_dir + ".back",
        )

        self.main(["fetch"] + args)

        self.main(["pull", "-f"] + args)
        self.assertTrue(os.path.exists(cache))
        self.assertTrue(os.path.isfile(cache))
        self.assertTrue(os.path.isfile(cache_dir))
        self.assertTrue(os.path.isfile(self.FOO))
        self.assertTrue(os.path.isdir(self.DATA_DIR))

    def _should_test(self):
        return True

    def _test(self):
        pass

    def test(self):
        if not self._should_test():
            raise SkipTest(
                "Test {} is disabled".format(self.__class__.__name__)
            )
        self._test()


class TestRemoteLOCALCLI(TestDataCloudCLIBase):
    def _test(self):
        url = get_local_url()

        self.main(["remote", "add", TEST_REMOTE, url])

        self._test_cloud(TEST_REMOTE)


class TestRemoteSSHCLI(TestDataCloudCLIBase):
    def _should_test(self):
        return _should_test_ssh()

    def _test(self):
        url = get_ssh_url()

        self.main(["remote", "add", TEST_REMOTE, url])

        self._test_cloud(TEST_REMOTE)


class TestRemoteHDFSCLI(TestDataCloudCLIBase):
    def _should_test(self):
        return _should_test_hdfs()

    def _test(self):
        url = get_hdfs_url()

        self.main(["remote", "add", TEST_REMOTE, url])

        self._test_cloud(TEST_REMOTE)


class TestRemoteS3CLI(TestDataCloudCLIBase):
    def _should_test(self):
        return _should_test_aws()

    def _test(self):
        url = get_aws_url()

        self.main(["remote", "add", TEST_REMOTE, url])

        self._test_cloud(TEST_REMOTE)


class TestRemoteGDriveCLI(TestDataCloudCLIBase):
    def _should_test(self):
        return GDrive.should_test()

    def _test(self):
        url = GDrive.get_url()

        self.main(["remote", "add", TEST_REMOTE, url])
        self.main(
            [
                "remote",
                "modify",
                TEST_REMOTE,
                Config.SECTION_GDRIVE_CLIENT_ID,
                TEST_GDRIVE_CLIENT_ID,
            ]
        )
        self.main(
            [
                "remote",
                "modify",
                TEST_REMOTE,
                Config.SECTION_GDRIVE_CLIENT_SECRET,
                TEST_GDRIVE_CLIENT_SECRET,
            ]
        )

        self._test_cloud(TEST_REMOTE)


class TestRemoteGSCLI(TestDataCloudCLIBase):
    def _should_test(self):
        return _should_test_gcp()

    def _test(self):
        url = get_gcp_url()

        self.main(["remote", "add", TEST_REMOTE, url])
        self.main(
            [
                "remote",
                "modify",
                TEST_REMOTE,
                "credentialpath",
                TEST_GCP_CREDS_FILE,
            ]
        )

        self._test_cloud(TEST_REMOTE)


class TestRemoteAZURECLI(TestDataCloudCLIBase):
    def _should_test(self):
        return Azure.should_test()

    def _test(self):
        url = Azure.get_url()

        self.main(["remote", "add", TEST_REMOTE, url])

        self._test_cloud(TEST_REMOTE)


class TestRemoteOSSCLI(TestDataCloudCLIBase):
    def _should_test(self):
        return _should_test_oss()

    def _test(self):
        url = get_oss_url()

        self.main(["remote", "add", TEST_REMOTE, url])

        self._test_cloud(TEST_REMOTE)


class TestDataCloudErrorCLI(TestDvc):
    def main_fail(self, args):
        ret = main(args)
        self.assertNotEqual(ret, 0)

    def test_error(self):
        f = "non-existing-file"
        self.main_fail(["status", "-c", f])
        self.main_fail(["push", f])
        self.main_fail(["pull", f])
        self.main_fail(["fetch", f])


class TestWarnOnOutdatedStage(TestDvc):
    def main(self, args):
        ret = main(args)
        self.assertEqual(ret, 0)

    def _test(self):
        url = get_local_url()
        self.main(["remote", "add", "-d", TEST_REMOTE, url])

        stage = self.dvc.run(outs=["bar"], cmd="echo bar > bar")
        self.main(["push"])

        stage_file_path = stage.relpath
        content = load_stage_file(stage_file_path)
        del content["outs"][0]["md5"]
        dump_stage_file(stage_file_path, content)

        with self._caplog.at_level(logging.WARNING, logger="dvc"):
            self._caplog.clear()
            self.main(["status", "-c"])
            expected_warning = (
                "Output 'bar'(Stage: 'bar.dvc') is missing version info."
                " Cache for it will not be collected."
                " Use dvc repro to get your pipeline up to date."
            )

            assert expected_warning in self._caplog.text

    def test(self):
        self._test()


class TestRecursiveSyncOperations(TestDataCloudBase):
    def main(self, args):
        ret = main(args)
        self.assertEqual(ret, 0)

    def _get_url(self):
        self.dname = get_local_url()
        return self.dname

    def _should_test(self):
        return True

    def _get_cloud_class(self):
        return RemoteLOCAL

    def _prepare_repo(self):
        remote = self.cloud.get_remote()
        self.main(["remote", "add", "-d", TEST_REMOTE, remote.cache_dir])

        self.dvc.add(self.DATA)
        self.dvc.add(self.DATA_SUB)

    def _remove_local_data_files(self):
        os.remove(self.DATA)
        os.remove(self.DATA_SUB)

    def _test_recursive_pull(self):
        self._remove_local_data_files()
        self._clear_local_cache()

        self.assertFalse(os.path.exists(self.DATA))
        self.assertFalse(os.path.exists(self.DATA_SUB))

        self.main(["pull", "-R", self.DATA_DIR])

        self.assertTrue(os.path.exists(self.DATA))
        self.assertTrue(os.path.exists(self.DATA_SUB))

    def _clear_local_cache(self):
        shutil.rmtree(self.dvc.cache.local.cache_dir)

    def _test_recursive_fetch(self, data_md5, data_sub_md5):
        self._clear_local_cache()

        local_cache_data_path = self.dvc.cache.local.get(data_md5)
        local_cache_data_sub_path = self.dvc.cache.local.get(data_sub_md5)

        self.assertFalse(os.path.exists(local_cache_data_path))
        self.assertFalse(os.path.exists(local_cache_data_sub_path))

        self.main(["fetch", "-R", self.DATA_DIR])

        self.assertTrue(os.path.exists(local_cache_data_path))
        self.assertTrue(os.path.exists(local_cache_data_sub_path))

    def _test_recursive_push(self, data_md5, data_sub_md5):
        remote = self.cloud.get_remote()
        cloud_data_path = remote.get(data_md5)
        cloud_data_sub_path = remote.get(data_sub_md5)

        self.assertFalse(os.path.exists(cloud_data_path))
        self.assertFalse(os.path.exists(cloud_data_sub_path))

        self.main(["push", "-R", self.DATA_DIR])

        self.assertTrue(os.path.exists(cloud_data_path))
        self.assertTrue(os.path.exists(cloud_data_sub_path))

    def test(self):
        self._setup_cloud()
        self._prepare_repo()

        data_md5 = file_md5(self.DATA)[0]
        data_sub_md5 = file_md5(self.DATA_SUB)[0]

        self._test_recursive_push(data_md5, data_sub_md5)

        self._test_recursive_fetch(data_md5, data_sub_md5)

        self._test_recursive_pull()


class TestCheckSumRecalculation(TestDvc):
    def test(self):
        test_get_file_checksum = spy(RemoteLOCAL.get_file_checksum)
        with patch.object(
            RemoteLOCAL, "get_file_checksum", test_get_file_checksum
        ):
            url = get_local_url()
            ret = main(["remote", "add", "-d", TEST_REMOTE, url])
            self.assertEqual(ret, 0)
            ret = main(["config", "cache.type", "hardlink"])
            self.assertEqual(ret, 0)
            ret = main(["add", self.FOO])
            self.assertEqual(ret, 0)
            ret = main(["push"])
            self.assertEqual(ret, 0)
            ret = main(["run", "-d", self.FOO, "echo foo"])
            self.assertEqual(ret, 0)
        self.assertEqual(test_get_file_checksum.mock.call_count, 1)


class TestShouldWarnOnNoChecksumInLocalAndRemoteCache(TestDvc):
    def setUp(self):
        super().setUp()

        cache_dir = self.mkdtemp()
        ret = main(["add", self.FOO])
        self.assertEqual(0, ret)

        ret = main(["add", self.BAR])
        self.assertEqual(0, ret)

        # purge cache
        shutil.rmtree(self.dvc.cache.local.cache_dir)

        ret = main(["remote", "add", "remote_name", "-d", cache_dir])
        self.assertEqual(0, ret)

        checksum_foo = file_md5(self.FOO)[0]
        checksum_bar = file_md5(self.BAR)[0]
        self.message_header = (
            "Some of the cache files do not exist neither locally "
            "nor on remote. Missing cache files: "
        )
        self.message_bar_part = "name: {}, md5: {}".format(
            self.BAR, checksum_bar
        )
        self.message_foo_part = "name: {}, md5: {}".format(
            self.FOO, checksum_foo
        )

    def test(self):
        self._caplog.clear()
        main(["push"])
        assert self.message_header in self._caplog.text
        assert self.message_foo_part in self._caplog.text
        assert self.message_bar_part in self._caplog.text

        self._caplog.clear()
        main(["pull"])
        assert self.message_header in self._caplog.text
        assert self.message_foo_part in self._caplog.text
        assert self.message_bar_part in self._caplog.text

        self._caplog.clear()
        main(["status", "-c"])
        assert self.message_header in self._caplog.text
        assert self.message_foo_part in self._caplog.text
        assert self.message_bar_part in self._caplog.text<|MERGE_RESOLUTION|>--- conflicted
+++ resolved
@@ -36,11 +36,8 @@
     _should_test_hdfs,
     _should_test_oss,
     _should_test_ssh,
-<<<<<<< HEAD
     Azure,
-=======
     GDrive,
->>>>>>> b6c77f76
     TEST_CONFIG,
     TEST_SECTION,
     TEST_GCP_CREDS_FILE,
